--- conflicted
+++ resolved
@@ -48,12 +48,10 @@
 async-tls =  { version = "0.6.0", optional = true }
 tokio-tls = { version = "0.3.0", optional = true }
 gremlin-derive = { path="../gremlin-derive", version="0.1", optional=true }
-<<<<<<< HEAD
 rustls =   { version="0.16.0", features = ["dangerous_configuration"], optional = true}
 webpki = { version = "0.21.3", optional = true }
-=======
 thiserror = "1.0.20"
->>>>>>> a65759f4
+
 
 
 mobc = {version = "0.5.3", optional = true, default-features=false, features = ["unstable"] }
